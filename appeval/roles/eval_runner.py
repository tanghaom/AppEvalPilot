#!/usr/bin/env python
# -*- coding: utf-8 -*-
"""
@Time    : 2025/03/11
@File    : test_runner.py
@Author  : bianyutong
@Desc    : Automated Testing Role
"""
import asyncio
import json
from typing import Any, Dict, List, Optional

from appeval.actions.case_generator import CaseGenerator, OperationType
from appeval.prompts.osagent import case_batch_check_system_prompt
from appeval.roles.osagent import OSAgent
from appeval.utils.excel_json_converter import (
    convert_json_to_excel,
    list_to_json,
    make_json_single,
    mini_list_to_excel,
    mini_list_to_json,
    update_project_excel_iters,
)
from appeval.utils.window_utils import kill_process, kill_windows, start_windows
<<<<<<< HEAD
from appeval.utils.hijack_osagent import OSAgentHijacker
=======
from loguru import logger
from metagpt.actions import Action
from metagpt.roles.role import Role, RoleContext
from metagpt.schema import Message
from metagpt.utils.common import read_json_file, write_json_file
from pydantic import ConfigDict, Field
>>>>>>> 405d151d


class AppEvalContext(RoleContext):
    """AppEval Runtime Context"""

    model_config = ConfigDict(arbitrary_types_allowed=True)
    json_file: str = ""
    env_process: Optional[Any] = None
    agent_params: Dict = Field(default_factory=dict)
    test_generator: Optional[CaseGenerator] = None
    test_cases: Optional[List[str]] = None


class AppEvalRole(Role):
    """Automated Testing Role"""

    name: str = "AppEvalRole"
    profile: str = "Automated Test Executor"
    goal: str = "Execute automated testing tasks"
    constraints: str = "Ensure accuracy and efficiency of test execution"

    rc: AppEvalContext = Field(default_factory=AppEvalContext)
    osagent: Optional[OSAgent] = None
    hijacker: Optional[OSAgentHijacker] = None

    def __init__(self, json_file: str, **kwargs):
        super().__init__()
        self.rc.json_file = json_file

        # Initialize agent_params
        self.rc.agent_params = {
            "use_ocr": kwargs.get("use_ocr", True),
            "quad_split_ocr": kwargs.get("quad_split_ocr", True),
            "use_memory": kwargs.get("use_memory", True),
            "use_reflection": kwargs.get("use_reflection", True),
            "use_chrome_debugger": kwargs.get("use_chrome_debugger", True),
            "extend_xml_infos": kwargs.get("extend_xml_infos", True),
            "log_dirs": kwargs.get("log_dirs", "work_dirs"),
        }

        # Initialize CaseGenerator Action
        self.test_generator = CaseGenerator()

        # Initialize OSAgent
        self._init_osagent(**kwargs)

    def _init_osagent(self, **kwargs) -> None:
        """Initialize OSAgent"""
        add_info = (
            "If you need to interact with elements outside of a web popup, such as calendar or time "
            "selection popups, make sure to close the popup first. If the content in a text box is "
            "entered incorrectly, use the select all and delete actions to clear it, then re-enter "
            "the correct information. To open a folder in File Explorer, please use a double-click. "
            "If there is a problem with opening the web page, please do not keep trying to refresh "
            "the page or click repeatedly. After an attempt, please proceed directly to the remaining "
            "tasks. Pay attention not to use shortcut keys to change the window size when testing "
            "on the web page. If it involves the display effect of a web page on mobile devices, "
            "you can open the developer mode of the web page by pressing F12, and then use the "
            "shortcut key Ctrl+Shift+M to switch to the mobile view. When testing game-related "
            "content, please pay close attention to judge whether the game functions are abnormal. "
            "If you find that no expected changes occur after certain operations, directly exit "
            "and mark this feature as negative. Please use the Tell action to report the results "
            "of all test cases before executing Stop"
        )

        # Initialize OSAgent
        self.osagent = OSAgent(
            platform=kwargs.get("os_type", "Windows"),
            max_iters=40,
            use_ocr=self.rc.agent_params["use_ocr"],
            quad_split_ocr=self.rc.agent_params["quad_split_ocr"],
            use_icon_detect=False,
            use_icon_caption=True,
            use_memory=self.rc.agent_params["use_memory"],
            use_reflection=self.rc.agent_params["use_reflection"],
            use_som=False,
            extend_xml_infos=self.rc.agent_params["extend_xml_infos"],
            use_chrome_debugger=self.rc.agent_params["use_chrome_debugger"],
            location_info="center",
            draw_text_box=False,
            log_dirs=self.rc.agent_params["log_dirs"],
            add_info=add_info,
            system_prompt=case_batch_check_system_prompt,
        )

        # Initialize and apply hijacker
        self.hijacker = OSAgentHijacker(
            log_dir=f"{self.rc.agent_params['log_dirs']}/hijack_logs",
            save_full_state=True,
            save_images=True,
            log_level="INFO",
            perf_stats_interval=5
        )
        self.osagent = self.hijacker.hijack(self.osagent)

    async def execute_batch_check(self, task_id: str, task_id_case_number: int, check_list: dict) -> None:
        """Execute single verification condition with retry mechanism"""
        logger.info(f"Start testing project {task_id}")
        logger.info(f"Setting log_dirs to: {self.osagent.log_dirs}")
        instruction = (
            "Please complete the following tasks，And after completion, use the Tell action to "
            f"inform me of the results of all the test cases at once: {check_list}\n"
        )
        max_retries = 2
        retry_count = 0
        while retry_count <= max_retries:
            try:
                await self.osagent.run(instruction)
                # Get action history
                action_history = self.osagent.rc.action_history
                task_list = self.osagent.rc.task_list
                memory = self.osagent.rc.memory
                iter_num = self.osagent.rc.iter
                await self.write_batch_res_to_json(
                    task_id, task_id_case_number, action_history, task_list, memory, iter_num
                )
                break  # If successful, break the retry loop
            except Exception as e:
                retry_count += 1
                if retry_count <= max_retries:
                    logger.warning(f"Attempt {retry_count} failed for task {task_id}, retrying... Error: {str(e)}")
                    await asyncio.sleep(5)  # Wait a bit before retrying
                else:
                    logger.error(f"All {max_retries + 1} attempts failed for task {task_id}. Error: {str(e)}")
                    # Write failed result to JSON
                    try:
                        await self.write_batch_res_to_json(
                            task_id,
                            task_id_case_number,
                            ["Failed after all retries"],
                            "Failed",
                            [f"Error: {str(e)}"],
                            "0",
                        )
                    except Exception as write_error:
                        logger.error(f"Failed to write error result to JSON: {str(write_error)}")
            finally:
                # Cleanup hijacker after task completion
                if self.hijacker:
                    try:
                        await self.hijacker.cleanup()
                    except Exception as cleanup_error:
                        logger.error(f"Failed to cleanup hijacker: {str(cleanup_error)}")

    async def write_batch_res_to_json(
        self,
        task_id: str,
        task_id_case_number: int,
        action_history: List[str],
        task_list: str,
        memory: List[str],
        iter_num: str,
    ) -> None:
        """Write verification results to json file"""
        try:
            content = action_history[-1]
            results_dict = None

            if content.startswith("Tell ("):
                start = content.find("(")
                end = content.rfind(")")
                if start != -1 and end != -1 and end > start:
                    answer = content[start + 1 : end]
                    try:
                        results_dict = eval(answer)
                    except Exception:
                        start = answer.find("{")
                        end = answer.rfind("}")
                        if start != -1 and end != -1 and end > start:
                            try:
                                results_dict = eval(answer[start : end + 1])
                            except Exception as e:
                                logger.error(f"Result parsing failed: {str(e)}")

            if not results_dict or len(results_dict) != task_id_case_number:
                results_dict = await self.test_generator.generate_results_dict(
                    action_history, task_list, memory, task_id_case_number
                )

            data = read_json_file(self.rc.json_file)
            data[task_id]["iters"] = iter_num
            for key, value in results_dict.items():
                data[task_id]["test_cases"][key].update(
                    {"result": value.get("result", ""), "evidence": value.get("evidence", "")}
                )
                write_json_file(self.rc.json_file, data, indent=4)

        except Exception as e:
            logger.error(f"Failed to write verification results: {str(e)}")
            raise

    async def run_batch(self, project_excel_path: str = None, case_excel_path: str = None) -> None:
        """Run batch testing

        Complete testing process includes:
        1. Generate test cases from Excel
        2. Convert to JSON format
        3. Execute automated testing
        4. (Optional) Output results to Excel

        Args:
            project_excel_path: Project level Excel file path
            case_excel_path: Case level Excel file path (optional)
        """
        try:
            if project_excel_path:
                # 1. Generate automated test cases
                logger.info("Start generating automated test cases...")
                await self.test_generator.process_excel_file(project_excel_path, OperationType.GENERATE_CASES)

                # 2. Convert to JSON format
                logger.info("Start converting to JSON format...")
                list_to_json(project_excel_path, self.rc.json_file)
            else:
                raise ValueError("project_excel_path must be provided for batch run if not using existing json file.")

            # 3. Execute automated testing
            logger.info("Start executing automated testing...")
            test_cases = read_json_file(self.rc.json_file)

            for task_id, task_info in test_cases.items():
                self.osagent.log_dirs = f"work_dirs/{task_id}"

                if "test_cases" in task_info:
                    if "url" in task_info:
                        pid = await start_windows(task_info["url"])
                    elif "work_path" in task_info:
                        pid = await start_windows(work_path=task_info["work_path"])
                    await asyncio.sleep(30)

                    task_id_case_number = len(test_cases[task_id]["test_cases"])
                    await self.execute_batch_check(task_id, task_id_case_number, task_info)
                    if "url" in task_info:
                        await kill_windows(["Chrome"])
                        await kill_process(pid)  # ensure the process is killed
                    elif "work_path" in task_info:
                        await kill_windows(["Chrome", "cmd", "npm", "projectapp", "Edge"])
                        await kill_process(pid)  # ensure the process is killed

            # 4. Output results to Excel (if case_excel_path is provided)
            if case_excel_path:
                logger.info("Start generating result spreadsheet...")
                convert_json_to_excel(self.rc.json_file, case_excel_path)

            # 5. Update project Excel with iteration counts
            logger.info("Updating project Excel with iteration counts...")
            update_project_excel_iters(project_excel_path, self.rc.json_file)

            logger.info("Test process completed")

        except Exception as e:
            logger.error(f"Error occurred during test execution: {str(e)}")
            raise

    async def run_mini_batch(self, project_excel_path: str = None, case_excel_path: str = None) -> None:
        """Run batch testing

        Complete testing process includes:
        1. Generate test cases from Excel
        2. Convert to JSON format
        3. Execute automated testing
        4. (Optional) Output results to Excel

        Args:
            project_excel_path: Project level Excel file path
            case_excel_path: Case level Excel file path (optional)
        """
        try:
            if project_excel_path:
                # 1. Generate automated test cases
                logger.info("Start generating automated test cases...")
                await self.test_generator.process_excel_file(
                    project_excel_path, OperationType.GENERATE_CASES_MINI_BATCH
                )

                # 2. Convert to JSON format
                logger.info("Start converting to JSON format...")
                mini_list_to_json(project_excel_path, self.rc.json_file)
            else:
                raise ValueError("project_excel_path must be provided for batch run if not using existing json file.")

            # 3. Execute automated testing
            logger.info("Start executing automated testing...")
            test_cases = read_json_file(self.rc.json_file)

            for task_id, task_info in test_cases.items():
                self.osagent.log_dirs = f"work_dirs/{task_id}"

                if "test_cases" in task_info:
                    if "url" in task_info:
                        pid = await start_windows(task_info["url"])
                    elif "work_path" in task_info:
                        pid = await start_windows(work_path=task_info["work_path"])
                    await asyncio.sleep(30)

                    task_id_case_number = len(test_cases[task_id]["test_cases"])
                    await self.execute_batch_check(task_id, task_id_case_number, task_info)
                    if "url" in task_info:
                        await kill_windows(["Chrome"])
                        await kill_process(pid)  # ensure the process is killed
                    elif "work_path" in task_info:
                        await kill_windows(["Chrome", "cmd", "npm", "projectapp", "Edge"])
                        await kill_process(pid)  # ensure the process is killed

            # 4. Output results to Excel (if case_excel_path is provided)
            if case_excel_path:
                logger.info("Start generating result spreadsheet...")
                mini_list_to_excel(self.rc.json_file, case_excel_path)

            # 5. Update project Excel with iteration counts
            logger.info("Updating project Excel with iteration counts...")
            update_project_excel_iters(project_excel_path, self.rc.json_file)

            logger.info("Test process completed")

        except Exception as e:
            logger.error(f"Error occurred during test execution: {str(e)}")
            raise

    async def run_single(
        self,
        case_name: str,
        url: str,
        work_path: str,
        user_requirement: str,
        json_path: str = "data/temp.json",
        use_json_only: bool = False,
    ) -> dict:
        """Execute single test case

        Args:
            case_name (str): Test case name
            url (str): Test target URL
            work_path (str): Test working directory
            user_requirement (str): Test requirement description
            json_path (str, optional): Output JSON file path
            use_json_only (bool, optional): Whether to only use JSON files
        Returns:
            dict: Test result dictionary
        """
        try:
            if not use_json_only:
                # 1. Generate automated test cases
                logger.info(f"Start generating automated test cases for '{case_name}'...")
                test_cases = await self.test_generator.generate_test_cases(user_requirement)

                # 2. Convert to JSON format
                logger.info("Start converting to JSON format...")
                make_json_single(case_name, url, test_cases, json_path, work_path)

            # 3. Execute automated testing
            logger.info("Start executing automated testing...")
            self.rc.json_file = json_path

            test_cases = read_json_file(self.rc.json_file)

            for task_id, task_info in test_cases.items():
                if "test_cases" in task_info:
                    if "url" in task_info:
                        pid = await start_windows(task_info["url"])
                    elif "work_path" in task_info:
                        pid = await start_windows(work_path=task_info["work_path"])
                        await asyncio.sleep(20)
                    await asyncio.sleep(10)

                    task_id_case_number = len(test_cases[task_id]["test_cases"])
                    await self.execute_batch_check(task_id, task_id_case_number, task_info)
                    if "url" in task_info:
                        await kill_windows(["Chrome"])
                        await kill_process(pid)  # ensure the process is killed
                    elif "work_path" in task_info:
                        await kill_windows(["Chrome", "cmd", "npm", "projectapp", "Edge"])
                        await kill_process(pid)  # ensure the process is killed

            # 4. Read results
            result = read_json_file(self.rc.json_file)

            logger.info(f"Test process completed for case '{case_name}'")
            return result

        except Exception as e:
            logger.error(f"Test process execution failed: {str(e)}")
            raise

    async def run(self, **kwargs) -> Message:
        """Run automated testing

        Supports two calling methods:
        1. Batch testing: run(project_excel_path="xxx.xlsx", case_excel_path="xxx.xlsx", use_json_only=False)
        2. Single test: run(case_name="xxx", url="xxx", user_requirement="xxx")

        Args:
            **kwargs: Parameters
                Batch testing:
                    - project_excel_path: Project level Excel file path
                    - case_excel_path: Case level Excel file path (optional)
                    - use_json_only: Whether to only use JSON files (optional)
                Single test:
                    - case_name: Test case name
                    - url: Test target URL
                    - user_requirement: Requirement description
                    - json_path: Output JSON file path (optional)
        """
        try:
            if kwargs.get("case_name") and kwargs.get("user_requirement"):
                # Single test scenario
                result = await self.run_single(
                    case_name=kwargs["case_name"],
                    url=kwargs.get("url", ""),
                    work_path=kwargs.get("work_path", ""),
                    user_requirement=kwargs["user_requirement"],
                    json_path=kwargs.get("json_path", "data/temp.json"),
                    use_json_only=kwargs.get("use_json_only", False),
                )
                return Message(content=json.dumps(result), cause_by=Action)
            else:
                # Batch test scenario
                await self.run_batch(kwargs.get("project_excel_path"), kwargs.get("case_excel_path"))
                return Message(content=json.dumps("Test execution completed"), cause_by=Action)
        except Exception as e:
            logger.error(f"Test execution failed: {str(e)}")
            logger.exception("Detailed error information")
            return Message(content=json.dumps(f"Test execution failed: {str(e)}"), cause_by=Action)<|MERGE_RESOLUTION|>--- conflicted
+++ resolved
@@ -22,16 +22,13 @@
     update_project_excel_iters,
 )
 from appeval.utils.window_utils import kill_process, kill_windows, start_windows
-<<<<<<< HEAD
 from appeval.utils.hijack_osagent import OSAgentHijacker
-=======
 from loguru import logger
 from metagpt.actions import Action
 from metagpt.roles.role import Role, RoleContext
 from metagpt.schema import Message
 from metagpt.utils.common import read_json_file, write_json_file
 from pydantic import ConfigDict, Field
->>>>>>> 405d151d
 
 
 class AppEvalContext(RoleContext):
